--- conflicted
+++ resolved
@@ -18,11 +18,8 @@
 
 # Models
 from cs101.models.eqtnetwork import EQTNetwork
-<<<<<<< HEAD
 from cs101.models.testnet import TestNet
-=======
 from cs101.models.senetwork import SENetwork
->>>>>>> 89b4ef5e
 
 # Create a command line argument parser
 parser = argparse.ArgumentParser('Training program.')
